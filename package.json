--- conflicted
+++ resolved
@@ -30,19 +30,11 @@
     "jest": "^29.7.0",
     "jest-fetch-mock": "^3.0.3",
     "jest-junit": "^16.0.0",
-<<<<<<< HEAD
-    "prettier": "^2.7.1",
-    "pretty-quick": "^3.1.3",
-    "ts-jest": "^29.1.2",
-    "ts-node": "^10.9.1",
-    "typescript": "^4.8.4"
-=======
     "prettier": "^3.2.5",
     "pretty-quick": "^4.0.0",
     "ts-jest": "^29.1.2",
     "ts-node": "^10.9.2",
     "typescript": "^5.4.3"
->>>>>>> 1b38d085
   },
   "scripts": {
     "build": "rm -rf dist; yarn build:node; yarn build:browser; yarn build:types",
