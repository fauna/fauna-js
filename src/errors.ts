import type { ConstraintFailure, QueryFailure } from "./wire-protocol";

/**
 * A common error base class for all other errors.
 */
abstract class FaunaError extends Error {
  constructor(...args: any[]) {
    super(...args);
  }
}

/**
 * An error representing a query failure returned by Fauna.
 */
export class ServiceError extends FaunaError {
  /**
   * The HTTP Status Code of the error.
   */
  readonly httpStatus: number;
  /**
   * A code for the error. Codes indicate the cause of the error.
   * It is safe to write programmatic logic against the code. They are
   * part of the API contract.
   */
  readonly code: string;
  /**
   * A summary of the error in a human readable form. Only present
   * where message does not suffice.
   */
  readonly summary?: string;
  /**
   * A machine readable description of any constraint failures encountered by the query.
   * Present only if this query encountered constraint failures.
   */
  readonly constraint_failures?: Array<ConstraintFailure>;

  constructor(failure: QueryFailure, httpStatus: number) {
    super(failure.error.message);

    // Maintains proper stack trace for where our error was thrown (only available on V8)
    if (Error.captureStackTrace) {
      Error.captureStackTrace(this, ServiceError);
    }

    this.name = "ServiceError";
    this.code = failure.error.code;
    this.httpStatus = httpStatus;
    if (failure.summary) {
      this.summary = failure.summary;
    }
    if (failure.error.constraint_failures !== undefined) {
      this.constraint_failures = failure.error.constraint_failures;
    }
  }
}

/**
 * An error response that is the result of the query failing during execution.
 * QueryRuntimeError's occur when a bug in your query causes an invalid execution
 * to be requested.
 * The 'code' field will vary based on the specific error cause.
 */
export class QueryRuntimeError extends ServiceError {
  constructor(failure: QueryFailure, httpStatus: 400) {
    super(failure, httpStatus);
    if (Error.captureStackTrace) {
      Error.captureStackTrace(this, QueryRuntimeError);
    }
    this.name = "QueryRuntimeError";
    // TODO trace, txn_ts, and stats not yet returned for QueryRuntimeError
    // flip to check for those rather than a specific code.
  }
}

/**
 * An error due to a "compile-time" check of the query
 * failing.
 */
export class QueryCheckError extends ServiceError {
  constructor(failure: QueryFailure, httpStatus: 400) {
    super(failure, httpStatus);
    if (Error.captureStackTrace) {
      Error.captureStackTrace(this, QueryCheckError);
    }
    this.name = "QueryCheckError";
  }
}

/**
 * A failure due to the timeout being exceeded, but the timeout
 * was set lower than the query's expected processing time.
 * This response is distinguished from a ServiceTimeoutException
 * in that a QueryTimeoutError shows Fauna behaving in an expected
 * manner.
 */
export class QueryTimeoutError extends ServiceError {
  /**
   * Statistics regarding the query.
   */
  readonly stats?: { [key: string]: number };

  constructor(failure: QueryFailure, httpStatus: 440) {
    super(failure, httpStatus);
    if (Error.captureStackTrace) {
      Error.captureStackTrace(this, QueryTimeoutError);
    }
    this.name = "QueryTimeoutError";
    this.stats = failure.stats;
  }
}

/**
 * AuthenticationError indicates invalid credentials were
 * used.
 */
export class AuthenticationError extends ServiceError {
  constructor(failure: QueryFailure, httpStatus: 401) {
    super(failure, httpStatus);
    if (Error.captureStackTrace) {
      Error.captureStackTrace(this, AuthenticationError);
    }
    this.name = "AuthenticationError";
  }
}

/**
 * AuthorizationError indicates the credentials used do not have
 * permission to perform the requested action.
 */
export class AuthorizationError extends ServiceError {
  constructor(failure: QueryFailure, httpStatus: 403) {
    super(failure, httpStatus);
    if (Error.captureStackTrace) {
      Error.captureStackTrace(this, AuthorizationError);
    }
    this.name = "AuthorizationError";
  }
}

/**
 * ThrottlingError indicates some capacity limit was exceeded
 * and thus the request could not be served.
 */
export class ThrottlingError extends ServiceError {
  constructor(failure: QueryFailure, httpStatus: 429) {
    super(failure, httpStatus);
    if (Error.captureStackTrace) {
      Error.captureStackTrace(this, ThrottlingError);
    }
    this.name = "ThrottlingError";
  }
}

/**
 * ServiceInternalError indicates Fauna failed unexpectedly.
 */
export class ServiceInternalError extends ServiceError {
  constructor(failure: QueryFailure, httpStatus: 500) {
    super(failure, httpStatus);
    if (Error.captureStackTrace) {
      Error.captureStackTrace(this, ServiceInternalError);
    }
    this.name = "ServiceInternalError";
  }
}

/**
 * ServiceTimeoutError indicates Fauna was not available to servce
 * the request before the timeout was reached.
 */
export class ServiceTimeoutError extends ServiceError {
  constructor(failure: QueryFailure, httpStatus: 503) {
    super(failure, httpStatus);
    if (Error.captureStackTrace) {
      Error.captureStackTrace(this, ServiceTimeoutError);
    }
    this.name = "ServiceTimeoutError";
  }
}

/**
 * An error representing a failure internal to the client, itself.
 * This indicates Fauna was never called - the client failed internally
 * prior to sending the request.
 */
<<<<<<< HEAD
export class ClientError extends FaunaError {
  constructor(message: string, options: { cause: any }) {
=======
export class ClientError extends Error {
  constructor(message: string, options?: { cause: any }) {
>>>>>>> 2f51f87d
    super(message, options);
    // Maintains proper stack trace for where our error was thrown (only available on V8)
    if (Error.captureStackTrace) {
      Error.captureStackTrace(this, ClientError);
    }
    this.name = "ClientError";
  }
}

/**
 * An error representing a failure due to the network.
 * This indicates Fauna was never reached.
 */
export class NetworkError extends FaunaError {
  constructor(message: string, options: { cause: any }) {
    super(message, options);
    // Maintains proper stack trace for where our error was thrown (only available on V8)
    if (Error.captureStackTrace) {
      Error.captureStackTrace(this, NetworkError);
    }
    this.name = "NetworkError";
  }
}

/**
 * An error representing a HTTP failure - but one not directly
 * emitted by Fauna.
 */
export class ProtocolError extends FaunaError {
  /**
   * The HTTP Status Code of the error.
   */
  readonly httpStatus: number;

  constructor(error: { message: string; httpStatus: number }) {
    super(error.message);

    // Maintains proper stack trace for where our error was thrown (only available on V8)
    if (Error.captureStackTrace) {
      Error.captureStackTrace(this, ProtocolError);
    }

    this.name = "ProtocolError";
    this.httpStatus = error.httpStatus;
  }
}<|MERGE_RESOLUTION|>--- conflicted
+++ resolved
@@ -183,13 +183,8 @@
  * This indicates Fauna was never called - the client failed internally
  * prior to sending the request.
  */
-<<<<<<< HEAD
 export class ClientError extends FaunaError {
-  constructor(message: string, options: { cause: any }) {
-=======
-export class ClientError extends Error {
   constructor(message: string, options?: { cause: any }) {
->>>>>>> 2f51f87d
     super(message, options);
     // Maintains proper stack trace for where our error was thrown (only available on V8)
     if (Error.captureStackTrace) {
